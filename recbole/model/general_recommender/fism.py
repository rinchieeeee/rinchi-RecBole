--- conflicted
+++ resolved
@@ -14,13 +14,12 @@
     https://github.com/AaronHeee/Neural-Attentive-Item-Similarity-Model
 """
 
-from logging import getLogger
-
 import torch
 import torch.nn as nn
+from torch.nn.init import normal_
+
 from recbole.model.abstract_recommender import GeneralRecommender
 from recbole.utils import InputType
-from torch.nn.init import normal_
 
 
 class FISM(GeneralRecommender):
@@ -37,13 +36,7 @@
 
         # load dataset info
         self.LABEL = config['LABEL_FIELD']
-<<<<<<< HEAD
-        self.logger = getLogger()
-
-        # get all users's history interaction information.the history item 
-=======
         # get all users' history interaction information.the history item
->>>>>>> 8a1fb63b
         # matrix is padding by the maximum number of a user's interactions
         self.history_item_matrix, self.history_lens, self.mask_mat = self.get_history_info(dataset)
 
@@ -60,7 +53,6 @@
             self.logger.warning('Pay Attetion!! the `split_to` is set to 0. If you catch a OMM error in this case, ' + \
                                 'you need to increase it \n\t\t\tuntil the error disappears. For example, ' + \
                                 'you can append it in the command line such as `--split_to=5`')
-
 
         # define layers and loss
         # construct source and destination item embedding matrix
