# @Time   : 2020/6/28
# @Author : Zihan Lin
# @Email  : linzihan.super@foxmail.com

# UPDATE
# @Time   : 2020/10/04, 2021/3/2, 2021/2/17
# @Author : Shanlei Mu, Yupeng Hou, Jiawei Guan
# @Email  : slmu@ruc.edu.cn, houyupeng@ruc.edu.cn, Guanjw@ruc.edu.cn

"""
recbole.config.configurator
################################
"""

import re
import os
import sys
import yaml
import torch
from logging import getLogger

from recbole.evaluator import group_metrics, individual_metrics
from recbole.utils import get_model, Enum, EvaluatorType, ModelType, InputType, \
    general_arguments, training_arguments, evaluation_arguments, dataset_arguments
from recbole.utils.utils import set_color


class Config(object):
    """ Configurator module that load the defined parameters.

    Configurator module will first load the default parameters from the fixed properties in RecBole and then
    load parameters from the external input.

    External input supports three kind of forms: config file, command line and parameter dictionaries.

    - config file: It's a file that record the parameters to be modified or added. It should be in ``yaml`` format,
      e.g. a config file is 'example.yaml', the content is:

        learning_rate: 0.001

        train_batch_size: 2048

    - command line: It should be in the format as '---learning_rate=0.001'

    - parameter dictionaries: It should be a dict, where the key is parameter name and the value is parameter value,
      e.g. config_dict = {'learning_rate': 0.001}

    Configuration module allows the above three kind of external input format to be used together,
    the priority order is as following:

    command line > parameter dictionaries > config file

    e.g. If we set learning_rate=0.01 in config file, learning_rate=0.02 in command line,
    learning_rate=0.03 in parameter dictionaries.

    Finally the learning_rate is equal to 0.02.
    """

    def __init__(self, model=None, dataset=None, config_file_list=None, config_dict=None):
        """
        Args:
            model (str/AbstractRecommender): the model name or the model class, default is None, if it is None, config
            will search the parameter 'model' from the external input as the model name or model class.
            dataset (str): the dataset name, default is None, if it is None, config will search the parameter 'dataset'
            from the external input as the dataset name.
            config_file_list (list of str): the external config file, it allows multiple config files, default is None.
            config_dict (dict): the external parameter dictionaries, default is None.
        """
        self._init_parameters_category()
        self.yaml_loader = self._build_yaml_loader()
        self.file_config_dict = self._load_config_files(config_file_list)
        self.variable_config_dict = self._load_variable_config_dict(config_dict)
        self.cmd_config_dict = self._load_cmd_line()
        self._merge_external_config_dict()

        self.model, self.model_class, self.dataset = self._get_model_and_dataset(model, dataset)
        self._load_internal_config_dict(self.model, self.model_class, self.dataset)
        self.final_config_dict = self._get_final_config_dict()
        self._set_default_parameters()
        self._init_device()
        self._set_train_neg_sample_args()

    def _init_parameters_category(self):
        self.parameters = dict()
        self.parameters['General'] = general_arguments
        self.parameters['Training'] = training_arguments
        self.parameters['Evaluation'] = evaluation_arguments
        self.parameters['Dataset'] = dataset_arguments

    def _build_yaml_loader(self):
        loader = yaml.FullLoader
        loader.add_implicit_resolver(
            u'tag:yaml.org,2002:float',
            re.compile(
                u'''^(?:
             [-+]?(?:[0-9][0-9_]*)\\.[0-9_]*(?:[eE][-+]?[0-9]+)?
            |[-+]?(?:[0-9][0-9_]*)(?:[eE][-+]?[0-9]+)
            |\\.[0-9_]+(?:[eE][-+][0-9]+)?
            |[-+]?[0-9][0-9_]*(?::[0-5]?[0-9])+\\.[0-9_]*
            |[-+]?\\.(?:inf|Inf|INF)
            |\\.(?:nan|NaN|NAN))$''', re.X
            ), list(u'-+0123456789.')
        )
        return loader

    def _convert_config_dict(self, config_dict):
        r"""This function convert the str parameters to their original type.

        """
        for key in config_dict:
            param = config_dict[key]
            if not isinstance(param, str):
                continue
            try:
                value = eval(param)
                if not isinstance(value, (str, int, float, list, tuple, dict, bool, Enum)):
                    value = param
            except (NameError, SyntaxError, TypeError):
                if isinstance(param, str):
                    if param.lower() == "true":
                        value = True
                    elif param.lower() == "false":
                        value = False
                    else:
                        value = param
                else:
                    value = param
            config_dict[key] = value
        return config_dict

    def _load_config_files(self, file_list):
        file_config_dict = dict()
        if file_list:
            for file in file_list:
                with open(file, 'r', encoding='utf-8') as f:
                    file_config_dict.update(yaml.load(f.read(), Loader=self.yaml_loader))
        return file_config_dict

    def _load_variable_config_dict(self, config_dict):
        # HyperTuning may set the parameters such as mlp_hidden_size in NeuMF in the format of ['[]', '[]']
        # then config_dict will receive a str '[]', but indeed it's a list []
        # temporarily use _convert_config_dict to solve this problem
        return self._convert_config_dict(config_dict) if config_dict else dict()

    def _load_cmd_line(self):
        r""" Read parameters from command line and convert it to str.

        """
        cmd_config_dict = dict()
        unrecognized_args = []
        if "ipykernel_launcher" not in sys.argv[0]:
            for arg in sys.argv[1:]:
                if not arg.startswith("--") or len(arg[2:].split("=")) != 2:
                    unrecognized_args.append(arg)
                    continue
                cmd_arg_name, cmd_arg_value = arg[2:].split("=")
                if cmd_arg_name in cmd_config_dict and cmd_arg_value != cmd_config_dict[cmd_arg_name]:
                    raise SyntaxError("There are duplicate commend arg '%s' with different value." % arg)
                else:
                    cmd_config_dict[cmd_arg_name] = cmd_arg_value
        if len(unrecognized_args) > 0:
            logger = getLogger()
            logger.warning('command line args [{}] will not be used in RecBole'.format(' '.join(unrecognized_args)))
        cmd_config_dict = self._convert_config_dict(cmd_config_dict)
        return cmd_config_dict

    def _merge_external_config_dict(self):
        external_config_dict = dict()
        external_config_dict.update(self.file_config_dict)
        external_config_dict.update(self.variable_config_dict)
        external_config_dict.update(self.cmd_config_dict)
        self.external_config_dict = external_config_dict

    def _get_model_and_dataset(self, model, dataset):

        if model is None:
            try:
                model = self.external_config_dict['model']
            except KeyError:
                raise KeyError(
                    'model need to be specified in at least one of the these ways: '
                    '[model variable, config file, config dict, command line] '
                )
        if not isinstance(model, str):
            final_model_class = model
            final_model = model.__name__
        else:
            final_model = model
            final_model_class = get_model(final_model)

        if dataset is None:
            try:
                final_dataset = self.external_config_dict['dataset']
            except KeyError:
                raise KeyError(
                    'dataset need to be specified in at least one of the these ways: '
                    '[dataset variable, config file, config dict, command line] '
                )
        else:
            final_dataset = dataset

        return final_model, final_model_class, final_dataset

    def _update_internal_config_dict(self, file):
        with open(file, 'r', encoding='utf-8') as f:
            config_dict = yaml.load(f.read(), Loader=self.yaml_loader)
            if config_dict is not None:
                self.internal_config_dict.update(config_dict)
        return config_dict

    def _load_internal_config_dict(self, model, model_class, dataset):
        current_path = os.path.dirname(os.path.realpath(__file__))
        overall_init_file = os.path.join(current_path, '../properties/overall.yaml')
        model_init_file = os.path.join(current_path, '../properties/model/' + model + '.yaml')
        sample_init_file = os.path.join(current_path, '../properties/dataset/sample.yaml')
        dataset_init_file = os.path.join(current_path, '../properties/dataset/' + dataset + '.yaml')

        quick_start_config_path = os.path.join(current_path, '../properties/quick_start_config/')
        context_aware_init = os.path.join(quick_start_config_path, 'context-aware.yaml')
        context_aware_on_ml_100k_init = os.path.join(quick_start_config_path, 'context-aware_ml-100k.yaml')
        DIN_init = os.path.join(quick_start_config_path, 'sequential_DIN.yaml')
        DIN_on_ml_100k_init = os.path.join(quick_start_config_path, 'sequential_DIN_on_ml-100k.yaml')
        sequential_init = os.path.join(quick_start_config_path, 'sequential.yaml')
        special_sequential_on_ml_100k_init = os.path.join(quick_start_config_path, 'special_sequential_on_ml-100k.yaml')
        sequential_embedding_model_init = os.path.join(quick_start_config_path, 'sequential_embedding_model.yaml')
        knowledge_base_init = os.path.join(quick_start_config_path, 'knowledge_base.yaml')

        self.internal_config_dict = dict()
        for file in [overall_init_file, model_init_file, sample_init_file, dataset_init_file]:
            if os.path.isfile(file):
                config_dict = self._update_internal_config_dict(file)
                if file == dataset_init_file:
                    self.parameters['Dataset'] += [
                        key for key in config_dict.keys() if key not in self.parameters['Dataset']
                    ]

        self.internal_config_dict['MODEL_TYPE'] = model_class.type
        if self.internal_config_dict['MODEL_TYPE'] == ModelType.GENERAL:
            pass
        elif self.internal_config_dict['MODEL_TYPE'] in {ModelType.CONTEXT, ModelType.DECISIONTREE}:
            self._update_internal_config_dict(context_aware_init)
            if dataset == 'ml-100k':
                self._update_internal_config_dict(context_aware_on_ml_100k_init)
        elif self.internal_config_dict['MODEL_TYPE'] == ModelType.SEQUENTIAL:
            if model in ['DIN', 'DIEN']:
                self._update_internal_config_dict(DIN_init)
                if dataset == 'ml-100k':
                    self._update_internal_config_dict(DIN_on_ml_100k_init)
            elif model in ['GRU4RecKG', 'KSR']:
                self._update_internal_config_dict(sequential_embedding_model_init)
            else:
                self._update_internal_config_dict(sequential_init)
                if dataset == 'ml-100k' and model in ['GRU4RecF', 'SASRecF', 'FDSA', 'S3Rec']:
                    self._update_internal_config_dict(special_sequential_on_ml_100k_init)

        elif self.internal_config_dict['MODEL_TYPE'] == ModelType.KNOWLEDGE:
            self._update_internal_config_dict(knowledge_base_init)

    def _get_final_config_dict(self):
        final_config_dict = dict()
        final_config_dict.update(self.internal_config_dict)
        final_config_dict.update(self.external_config_dict)
        return final_config_dict

    def _set_default_parameters(self):

        self.final_config_dict['dataset'] = self.dataset
        self.final_config_dict['model'] = self.model
        if self.dataset == 'ml-100k':
            current_path = os.path.dirname(os.path.realpath(__file__))
            self.final_config_dict['data_path'] = os.path.join(current_path, '../dataset_example/' + self.dataset)
        else:
            self.final_config_dict['data_path'] = os.path.join(self.final_config_dict['data_path'], self.dataset)

        if hasattr(self.model_class, 'input_type'):
            self.final_config_dict['MODEL_INPUT_TYPE'] = self.model_class.input_type
        elif 'loss_type' in self.final_config_dict:
            if self.final_config_dict['loss_type'] in ['CE']:
                self.final_config_dict['MODEL_INPUT_TYPE'] = InputType.POINTWISE
            elif self.final_config_dict['loss_type'] in ['BPR']:
                self.final_config_dict['MODEL_INPUT_TYPE'] = InputType.PAIRWISE
        else:
            raise ValueError('Either Model has attr \'input_type\',' 'or arg \'loss_type\' should exist in config.')

        eval_type = None
        for metric in self.final_config_dict['metrics']:
            if metric.lower() in individual_metrics:
                if eval_type is not None and eval_type == EvaluatorType.RANKING:
                    raise RuntimeError('Ranking metrics and other metrics can not be used at the same time.')
                else:
                    eval_type = EvaluatorType.INDIVIDUAL
            if metric.lower() in group_metrics:
                if eval_type is not None and eval_type == EvaluatorType.INDIVIDUAL:
                    raise RuntimeError('Ranking metrics and other metrics can not be used at the same time.')
                else:
                    eval_type = EvaluatorType.RANKING
        self.final_config_dict['eval_type'] = eval_type

        smaller_metric = ['rmse', 'mae', 'logloss']
        valid_metric = self.final_config_dict['valid_metric'].split('@')[0]
        self.final_config_dict['valid_metric_bigger'] = False if valid_metric in smaller_metric else True

        if 'additional_feat_suffix' in self.final_config_dict:
            ad_suf = self.final_config_dict['additional_feat_suffix']
            if isinstance(ad_suf, str):
                self.final_config_dict['additional_feat_suffix'] = [ad_suf]

    def _init_device(self):
        use_gpu = self.final_config_dict['use_gpu']
        if use_gpu:
            os.environ["CUDA_VISIBLE_DEVICES"] = str(self.final_config_dict['gpu_id'])
        self.final_config_dict['device'] = torch.device("cuda" if torch.cuda.is_available() and use_gpu else "cpu")

    def _set_train_neg_sample_args(self):
        if self.final_config_dict['training_neg_sample_num']:
            self.final_config_dict['train_neg_sample_args'] = {
                'strategy': 'by',
                'by': self.final_config_dict['training_neg_sample_num'],
                'distribution': self.final_config_dict['training_neg_sample_distribution'] or 'uniform'
            }
        else:
            self.final_config_dict['train_neg_sample_args'] = {'strategy': 'none'}

    def __setitem__(self, key, value):
        if not isinstance(key, str):
            raise TypeError("index must be a str.")
        self.final_config_dict[key] = value

    def __getitem__(self, item):
        if item in self.final_config_dict:
            return self.final_config_dict[item]
        else:
            return None

    def __contains__(self, key):
        if not isinstance(key, str):
            raise TypeError("index must be a str.")
        return key in self.final_config_dict

    def __str__(self):
        args_info = '\n'
        for category in self.parameters:
<<<<<<< HEAD
            args_info += category + ' Hyper Parameters: \n'
            args_info += '\n'.join([
                "{}={}".format(arg, value) for arg, value in self.final_config_dict.items()
                if arg in self.parameters[category]
            ])
=======
            args_info += set_color(category + ' Hyper Parameters:\n', 'pink')
            args_info += '\n'.join([(set_color("{}", 'cyan') + " =" + set_color(" {}", 'yellow')).format(arg, value)
                                    for arg, value in self.final_config_dict.items()
                                    if arg in self.parameters[category]])
>>>>>>> 542857e8
            args_info += '\n\n'

        args_info += set_color('Other Hyper Parameters: \n', 'pink')
        args_info += '\n'.join([
            (set_color("{}", 'cyan') + " = " + set_color("{}", 'yellow')).format(arg, value)
            for arg, value in self.final_config_dict.items()
            if arg not in {
                _ for args in self.parameters.values() for _ in args
            }.union({'model', 'dataset', 'config_files'})
        ])
        args_info += '\n\n'
        return args_info

    def __repr__(self):
        return self.__str__()<|MERGE_RESOLUTION|>--- conflicted
+++ resolved
@@ -340,18 +340,10 @@
     def __str__(self):
         args_info = '\n'
         for category in self.parameters:
-<<<<<<< HEAD
-            args_info += category + ' Hyper Parameters: \n'
-            args_info += '\n'.join([
-                "{}={}".format(arg, value) for arg, value in self.final_config_dict.items()
-                if arg in self.parameters[category]
-            ])
-=======
             args_info += set_color(category + ' Hyper Parameters:\n', 'pink')
             args_info += '\n'.join([(set_color("{}", 'cyan') + " =" + set_color(" {}", 'yellow')).format(arg, value)
                                     for arg, value in self.final_config_dict.items()
                                     if arg in self.parameters[category]])
->>>>>>> 542857e8
             args_info += '\n\n'
 
         args_info += set_color('Other Hyper Parameters: \n', 'pink')
