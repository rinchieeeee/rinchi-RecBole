--- conflicted
+++ resolved
@@ -19,15 +19,11 @@
     'training_neg_sample_num',
     'training_neg_sample_distribution',
     'eval_step', 'stopping_step',
-<<<<<<< HEAD
-    'checkpoint_dir'
-=======
     'checkpoint_dir',
     'clip_grad_norm',
     'loss_decimal_place',
     'weight_decay',
     'draw_loss_pic'
->>>>>>> 542857e8
 ]
 
 evaluation_arguments = [
@@ -36,12 +32,8 @@
     'split_ratio', 'leave_one_num',
     'real_time_process',
     'metrics', 'topk', 'valid_metric',
-<<<<<<< HEAD
-    'eval_batch_size'
-=======
     'eval_batch_size',
     'metric_decimal_place'
->>>>>>> 542857e8
 ]
 
 dataset_arguments = [
