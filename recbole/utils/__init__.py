from recbole.utils.logger import init_logger, set_color
<<<<<<< HEAD
from recbole.utils.utils import (
    get_local_time,
    ensure_dir,
    get_model,
    get_trainer,
    early_stopping,
    calculate_valid_score,
    dict2str,
    init_seed,
    get_tensorboard,
    get_gpu_usage,
)
=======
from recbole.utils.utils import get_local_time, ensure_dir, get_model, get_trainer, \
    early_stopping, calculate_valid_score, dict2str, init_seed, get_tensorboard, get_gpu_usage, get_flops
>>>>>>> ee0baab1
from recbole.utils.enum_type import *
from recbole.utils.argument_list import *
from recbole.utils.wandblogger import WandbLogger

__all__ = [
<<<<<<< HEAD
    "init_logger",
    "get_local_time",
    "ensure_dir",
    "get_model",
    "get_trainer",
    "early_stopping",
    "calculate_valid_score",
    "dict2str",
    "Enum",
    "ModelType",
    "KGDataLoaderState",
    "EvaluatorType",
    "InputType",
    "FeatureType",
    "FeatureSource",
    "init_seed",
    "general_arguments",
    "training_arguments",
    "evaluation_arguments",
    "dataset_arguments",
    "get_tensorboard",
    "set_color",
    "get_gpu_usage",
    "WandbLogger",
=======
    'init_logger', 'get_local_time', 'ensure_dir', 'get_model', 'get_trainer', 'early_stopping',
    'calculate_valid_score', 'dict2str', 'Enum', 'ModelType', 'KGDataLoaderState', 'EvaluatorType', 'InputType',
    'FeatureType', 'FeatureSource', 'init_seed', 'general_arguments', 'training_arguments', 'evaluation_arguments',
    'dataset_arguments', 'get_tensorboard', 'set_color', 'get_gpu_usage', 'get_flops', 'WandbLogger'
>>>>>>> ee0baab1
]<|MERGE_RESOLUTION|>--- conflicted
+++ resolved
@@ -1,5 +1,4 @@
 from recbole.utils.logger import init_logger, set_color
-<<<<<<< HEAD
 from recbole.utils.utils import (
     get_local_time,
     ensure_dir,
@@ -11,17 +10,13 @@
     init_seed,
     get_tensorboard,
     get_gpu_usage,
+    get_flops,
 )
-=======
-from recbole.utils.utils import get_local_time, ensure_dir, get_model, get_trainer, \
-    early_stopping, calculate_valid_score, dict2str, init_seed, get_tensorboard, get_gpu_usage, get_flops
->>>>>>> ee0baab1
 from recbole.utils.enum_type import *
 from recbole.utils.argument_list import *
 from recbole.utils.wandblogger import WandbLogger
 
 __all__ = [
-<<<<<<< HEAD
     "init_logger",
     "get_local_time",
     "ensure_dir",
@@ -45,11 +40,6 @@
     "get_tensorboard",
     "set_color",
     "get_gpu_usage",
+    "get_flops",
     "WandbLogger",
-=======
-    'init_logger', 'get_local_time', 'ensure_dir', 'get_model', 'get_trainer', 'early_stopping',
-    'calculate_valid_score', 'dict2str', 'Enum', 'ModelType', 'KGDataLoaderState', 'EvaluatorType', 'InputType',
-    'FeatureType', 'FeatureSource', 'init_seed', 'general_arguments', 'training_arguments', 'evaluation_arguments',
-    'dataset_arguments', 'get_tensorboard', 'set_color', 'get_gpu_usage', 'get_flops', 'WandbLogger'
->>>>>>> ee0baab1
 ]