# @Time   : 2020/7/21
# @Author : Yupeng Hou
# @Email  : houyupeng@ruc.edu.cn

# UPDATE:
# @Time   : 2020/10/19, 2020/9/17, 2020/8/31, 2021/3/1
# @Author : Yupeng Hou, Yushuo Chen, Kaiyuan Li, Jiawei Guan
# @Email  : houyupeng@ruc.edu.cn, chenyushuo@ruc.edu.cn, tsotfsk@outlook.com, guanjw@ruc.edu.cn

"""
recbole.data.utils
########################
"""

import copy
import importlib
import os
import pickle

from recbole.config import EvalSetting
from recbole.data.dataloader import *
from recbole.sampler import KGSampler, Sampler, RepeatableSampler
<<<<<<< HEAD
from recbole.utils import ModelType, ensure_dir
from recbole.utils.utils import set_color
=======
from recbole.utils import ModelType, ensure_dir, get_local_time
>>>>>>> 9ec15faf


def create_dataset(config):
    """Create dataset according to :attr:`config['model']` and :attr:`config['MODEL_TYPE']`.
    Args:
        config (Config): An instance object of Config, used to record parameter information.
    Returns:
        Dataset: Constructed dataset.
    """
    dataset_module = importlib.import_module('recbole.data.dataset')
    if hasattr(dataset_module, config['model'] + 'Dataset'):
        return getattr(dataset_module, config['model'] + 'Dataset')(config)
    else:
        model_type = config['MODEL_TYPE']
        if model_type == ModelType.SEQUENTIAL:
            from .dataset import SequentialDataset
            return SequentialDataset(config)
        elif model_type == ModelType.KNOWLEDGE:
            from .dataset import KnowledgeBasedDataset
            return KnowledgeBasedDataset(config)
        elif model_type == ModelType.SOCIAL:
            from .dataset import SocialDataset
            return SocialDataset(config)
        elif model_type == ModelType.DECISIONTREE:
            from .dataset import DecisionTreeDataset
            return DecisionTreeDataset(config)
        else:
            from .dataset import Dataset
            return Dataset(config)


def data_preparation(config, dataset, save=False):
    """Split the dataset by :attr:`config['eval_setting']` and call :func:`dataloader_construct` to create
    corresponding dataloader.
    Args:
        config (Config): An instance object of Config, used to record parameter information.
        dataset (Dataset): An instance object of Dataset, which contains all interaction records.
        save (bool, optional): If ``True``, it will call :func:`save_datasets` to save split dataset.
            Defaults to ``False``.
    Returns:
        tuple:
            - train_data (AbstractDataLoader): The dataloader for training.
            - valid_data (AbstractDataLoader): The dataloader for validation.
            - test_data (AbstractDataLoader): The dataloader for testing.
    """
    model_type = config['MODEL_TYPE']

    es = EvalSetting(config)

    built_datasets = dataset.build(es)
    train_dataset, valid_dataset, test_dataset = built_datasets
    phases = ['train', 'valid', 'test']
    sampler = None
    logger = getLogger()
    train_neg_sample_args = config['train_neg_sample_args']
    eval_neg_sample_args = es.neg_sample_args

    # Training
    train_kwargs = {
        'config': config,
        'dataset': train_dataset,
        'batch_size': config['train_batch_size'],
        'dl_format': config['MODEL_INPUT_TYPE'],
        'shuffle': True,
    }
    if train_neg_sample_args['strategy'] != 'none':
        if dataset.label_field in dataset.inter_feat:
            raise ValueError(
                f'`training_neg_sample_num` should be 0 '
                f'if inter_feat have label_field [{dataset.label_field}].'
            )
        if model_type != ModelType.SEQUENTIAL:
            sampler = Sampler(phases, built_datasets, train_neg_sample_args['distribution'])
        else:
            sampler = RepeatableSampler(phases, dataset, train_neg_sample_args['distribution'])
        train_kwargs['sampler'] = sampler.set_phase('train')
        train_kwargs['neg_sample_args'] = train_neg_sample_args
        if model_type == ModelType.KNOWLEDGE:
            kg_sampler = KGSampler(dataset, train_neg_sample_args['distribution'])
            train_kwargs['kg_sampler'] = kg_sampler

    dataloader = get_data_loader('train', config, train_neg_sample_args)
    logger.info((set_color('Build', 'pink') + set_color(' [{}]', 'yellow') 
                + ' for ' + set_color('[train]', 'yellow') + ' with format ' 
                + set_color('[{}]', 'yellow')).format(dataloader.__name__, train_kwargs["dl_format"]))
    if train_neg_sample_args['strategy'] != 'none':
        logger.info(set_color('[train]', 'pink') + set_color(' Negative Sampling', 'blue') + ': {train_neg_sample_args}')
    else:
        logger.info(set_color('[train]', 'pink') + set_color(' No Negative Sampling', 'yellow'))
    logger.info(set_color('[train]', 'pink') + set_color(' batch_size', 'cyan') + ' = ' 
                + set_color('[{train_kwargs["batch_size"]}]', 'yellow') + ', ' 
                + set_color('shuffle', 'cyan') + ' = ' + set_color('[{train_kwargs["shuffle"]}]\n', 'yellow'))
    train_data = dataloader(**train_kwargs)

    # Evaluation
    eval_kwargs = {
        'config': config,
        'batch_size': config['eval_batch_size'],
        'dl_format': InputType.POINTWISE,
        'shuffle': False,
    }
    valid_kwargs = {'dataset': valid_dataset}
    test_kwargs = {'dataset': test_dataset}
    if eval_neg_sample_args['strategy'] != 'none':
        if dataset.label_field in dataset.inter_feat:
            raise ValueError(
                f'It can not validate with `{es.es_str[1]}` '
                f'when inter_feat have label_field [{dataset.label_field}].'
            )
        if sampler is None:
            if model_type != ModelType.SEQUENTIAL:
                sampler = Sampler(phases, built_datasets, eval_neg_sample_args['distribution'])
            else:
                sampler = RepeatableSampler(phases, dataset, eval_neg_sample_args['distribution'])
        else:
            sampler.set_distribution(eval_neg_sample_args['distribution'])
        eval_kwargs['neg_sample_args'] = eval_neg_sample_args
        valid_kwargs['sampler'] = sampler.set_phase('valid')
        test_kwargs['sampler'] = sampler.set_phase('test')
    valid_kwargs.update(eval_kwargs)
    test_kwargs.update(eval_kwargs)

    dataloader = get_data_loader('evaluation', config, eval_neg_sample_args)
    logger.info((set_color('Build', 'pink') + set_color(' [{}]', 'yellow') 
                + ' for ' + set_color('[evaluation]', 'yellow') + ' with format ' 
                + set_color('[{}]', 'yellow')).format(dataloader.__name__, eval_kwargs["dl_format"]))
    logger.info(es)
    logger.info((set_color('[evaluation]', 'pink') + set_color(' batch_size', 'cyan') + ' = ' 
                + set_color('[{}]', 'yellow') + ', ' + set_color('shuffle', 'cyan') + ' = ' 
                + set_color('[{}]\n', 'yellow')).format(eval_kwargs["batch_size"], eval_kwargs["shuffle"]))

    valid_data = dataloader(**valid_kwargs)
    test_data = dataloader(**test_kwargs)

    if save:
        save_split_dataloaders(config, dataloaders=(train_data, valid_data, test_data))

    return train_data, valid_data, test_data


<<<<<<< HEAD
def save_datasets(save_path, name, dataset):
    """Save split datasets.
=======
def save_split_dataloaders(config, dataloaders):
    """Save split dataloaders.

>>>>>>> 9ec15faf
    Args:
        config (Config): An instance object of Config, used to record parameter information.
        dataloaders (tuple of AbstractDataLoader): The split dataloaders.
    """
    save_path = config['checkpoint_dir']
    saved_dataloaders_file = f'{config["dataset"]}-for-{config["model"]}-dataloader.pth'
    file_path = os.path.join(save_path, saved_dataloaders_file)
    logger = getLogger()
    logger.info(f'Saved split dataloaders: {file_path}')
    with open(file_path, 'wb') as f:
        pickle.dump(dataloaders, f)


def load_split_dataloaders(saved_dataloaders_file):
    """Load split dataloaders.

    Args:
        saved_dataloaders_file (str): The path of split dataloaders.

    Returns:
        dataloaders (tuple of AbstractDataLoader): The split dataloaders.
    """
    with open(saved_dataloaders_file, 'rb') as f:
        dataloaders = pickle.load(f)
    return dataloaders


def get_data_loader(name, config, neg_sample_args):
    """Return a dataloader class according to :attr:`config` and :attr:`eval_setting`.
    Args:
        name (str): The stage of dataloader. It can only take two values: 'train' or 'evaluation'.
        config (Config): An instance object of Config, used to record parameter information.
        neg_sample_args (dict) : Settings of negative sampling.
    Returns:
        type: The dataloader class that meets the requirements in :attr:`config` and :attr:`eval_setting`.
    """
    register_table = {
        'DIN': _get_DIN_data_loader,
        "MultiDAE": _get_AE_data_loader,
        "MultiVAE": _get_AE_data_loader,
        'MacridVAE': _get_AE_data_loader,
        'CDAE': _get_AE_data_loader,
        'ENMF': _get_AE_data_loader,
        'RecVAE': _get_AE_data_loader
    }

    if config['model'] in register_table:
        return register_table[config['model']](name, config, neg_sample_args)

    model_type_table = {
        ModelType.GENERAL: 'General',
        ModelType.TRADITIONAL: 'General',
        ModelType.CONTEXT: 'Context',
        ModelType.SEQUENTIAL: 'Sequential',
        ModelType.DECISIONTREE: 'DecisionTree',
    }
    neg_sample_strategy_table = {
        'none': 'DataLoader',
        'by': 'NegSampleDataLoader',
        'full': 'FullDataLoader',
    }
    model_type = config['MODEL_TYPE']
    neg_sample_strategy = neg_sample_args['strategy']
    dataloader_module = importlib.import_module('recbole.data.dataloader')

    if model_type in model_type_table and neg_sample_strategy in neg_sample_strategy_table:
        dataloader_name = model_type_table[model_type] + neg_sample_strategy_table[neg_sample_strategy]
        return getattr(dataloader_module, dataloader_name)
    elif model_type == ModelType.KNOWLEDGE:
        if neg_sample_strategy == 'by':
            if name == 'train':
                return KnowledgeBasedDataLoader
            else:
                return GeneralNegSampleDataLoader
        elif neg_sample_strategy == 'full':
            return GeneralFullDataLoader
        elif neg_sample_strategy == 'none':
            raise NotImplementedError(
                'The use of external negative sampling for knowledge model has not been implemented'
            )
    else:
        raise NotImplementedError(f'Model_type [{model_type}] has not been implemented.')


def _get_DIN_data_loader(name, config, neg_sample_args):
    """Customized function for DIN to get correct dataloader class.
    Args:
        name (str): The stage of dataloader. It can only take two values: 'train' or 'evaluation'.
        config (Config): An instance object of Config, used to record parameter information.
        neg_sample_args : Settings of negative sampling.
    Returns:
        type: The dataloader class that meets the requirements in :attr:`config` and :attr:`eval_setting`.
    """
    neg_sample_strategy = neg_sample_args['strategy']
    if neg_sample_strategy == 'none':
        return SequentialDataLoader
    elif neg_sample_strategy == 'by':
        return SequentialNegSampleDataLoader
    elif neg_sample_strategy == 'full':
        return SequentialFullDataLoader


def _get_AE_data_loader(name, config, neg_sample_args):
    """Customized function for Multi-DAE and Multi-VAE to get correct dataloader class.
    Args:
        name (str): The stage of dataloader. It can only take two values: 'train' or 'evaluation'.
        config (Config): An instance object of Config, used to record parameter information.
        neg_sample_args (dict): Settings of negative sampling.
    Returns:
        type: The dataloader class that meets the requirements in :attr:`config` and :attr:`eval_setting`.
    """
    neg_sample_strategy = neg_sample_args['strategy']
    if name == "train":
        return UserDataLoader
    else:
        if neg_sample_strategy == 'none':
            return GeneralDataLoader
        elif neg_sample_strategy == 'by':
            return GeneralNegSampleDataLoader
        elif neg_sample_strategy == 'full':
            return GeneralFullDataLoader


class DLFriendlyAPI(object):
    """A Decorator class, which helps copying :class:`Dataset` methods to :class:`DataLoader`.
    These methods are called *DataLoader Friendly APIs*.
    E.g. if ``train_data`` is an object of :class:`DataLoader`,
    and :meth:`~recbole.data.dataset.dataset.Dataset.num` is a method of :class:`~recbole.data.dataset.dataset.Dataset`,
    Cause it has been decorated, :meth:`~recbole.data.dataset.dataset.Dataset.num` can be called directly by
    ``train_data``.
    See the example of :meth:`set` for details.
    Attributes:
        dataloader_apis (set): Register table that saves all the method names of DataLoader Friendly APIs.
    """

    def __init__(self):
        self.dataloader_apis = set()

    def __iter__(self):
        return self.dataloader_apis

    def set(self):
        """
        Example:
            .. code:: python
                from recbole.data.utils import dlapi
                @dlapi.set()
                def dataset_meth():
                    ...
        """

        def decorator(f):
            self.dataloader_apis.add(f.__name__)
            return f

        return decorator


dlapi = DLFriendlyAPI()<|MERGE_RESOLUTION|>--- conflicted
+++ resolved
@@ -20,12 +20,8 @@
 from recbole.config import EvalSetting
 from recbole.data.dataloader import *
 from recbole.sampler import KGSampler, Sampler, RepeatableSampler
-<<<<<<< HEAD
-from recbole.utils import ModelType, ensure_dir
+from recbole.utils import ModelType, ensure_dir, get_local_time
 from recbole.utils.utils import set_color
-=======
-from recbole.utils import ModelType, ensure_dir, get_local_time
->>>>>>> 9ec15faf
 
 
 def create_dataset(config):
@@ -166,14 +162,9 @@
     return train_data, valid_data, test_data
 
 
-<<<<<<< HEAD
-def save_datasets(save_path, name, dataset):
-    """Save split datasets.
-=======
 def save_split_dataloaders(config, dataloaders):
     """Save split dataloaders.
 
->>>>>>> 9ec15faf
     Args:
         config (Config): An instance object of Config, used to record parameter information.
         dataloaders (tuple of AbstractDataLoader): The split dataloaders.
