--- conflicted
+++ resolved
@@ -3,11 +3,7 @@
 # @Email  : houyupeng@ruc.edu.cn
 
 # UPDATE
-<<<<<<< HEAD
-# @Time   : 2020/9/9, 2020/9/16, 2020/8/31
-=======
-# @Time   : 2020/9/16, 2020/9/12, 2020/8/31
->>>>>>> 765e1d81
+# @Time   : 2020/9/16, 2020/9/16, 2020/8/31
 # @Author : Yupeng Hou, Yushuo Chen, Kaiyuan Li
 # @email  : houyupeng@ruc.edu.cn, chenyushuo@ruc.edu.cn, tsotfsk@outlook.com
 
